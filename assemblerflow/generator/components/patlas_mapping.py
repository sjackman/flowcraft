<<<<<<< HEAD
try:
    from generator.process import Process
except ImportError:
    from assemblerflow.generator.process import Process


class PatlasMapping(Process):

    def __init__(self, **kwargs):

        super().__init__(**kwargs)

        self.input_type = "fastq"
        self.output_type = "json"

        self.params = {
            "max_k": {
                "default": 10949,
                "description": "Sets the k parameter for bowtie2 allowing to "
                               "make multiple mappings of the same read "
                               "against several hits on the query sequence or "
                               "sequences."
            },
            "trim5": {
                "default": 0,
                "description": "Sets trim5 option for bowtie. This will become"
                               " legacy with QC integration, but it enables to"
                               " trim 5' end of reads to be mapped with "
                               "bowtie2."
            },
            "cov_cutoff": {
                "default": 0.6,
                "description": "This variable sets a cutoff for the percentage"
                               " of the query reference sequence that is "
                               "covered by reads (in absolute lenght)."
            },
            "refIndex": {
                "default": "'/ngstools/data/indexes/bowtie2idx/bowtie2'",
                "description": "Specifies the reference indexes to be provided"
                               " to bowtie2."
            },
            "samtoolsIndex": {
                "default": "'/ngstools/data/indexes/fasta/samtools.fasta.fai'",
                "description": "Specifies the reference indexes to be provided"
                               " to samtools."
            },
            "lengthJson": {
                "default": "'/ngstools/data/reads_sample_result_length.json'",
                "description": "A dictionary of all the lengths of reference "
                               "sequences."
            }
        }

        self.secondary_inputs = [
            {
                "params": "refIndex",
                "channel": "IN_index_files = Channel.value(params.refIndex)"
            },
            {
                "params": "samtoolsIndex",
                "channel": "IN_samtools_indexes = Channel"
                           ".value(params.samtoolsIndex)"
            },
            {
                "params": "lengthJson",
                "channel": "IN_length_json = Channel.value(params.lengthJson)"
            }
        ]

        self.directives = {
            "mappingBowtie": {
                "container": "tiagofilipe12/patlasflow_mapping",
                "version": "1.1.4",
                "cpus": 1,
                "memory": "{ 4.GB * task.attempt }"
            },
            "samtoolsView": {
                "container": "tiagofilipe12/patlasflow_mapping",
                "version": "1.1.4",
                "cpus": 1,
                "memory": "{ 4.GB * task.attempt }"
            },
            "jsonDumpingMapping": {
                "container": "tiagofilipe12/patlasflow_mapping",
                "version": "1.1.4",
                "cpus": 1,
                "memory": "'4GB'"
            }
        }

        self.status_channels = [
            "mappingBowtie",
            "samtoolsView",
            "jsonDumpingMapping"
        ]

        self.compiler["patlas_consensus"] = ["mappingOutputChannel"]
=======
>>>>>>> 2ae64d24
<|MERGE_RESOLUTION|>--- conflicted
+++ resolved
@@ -1,4 +1,3 @@
-<<<<<<< HEAD
 try:
     from generator.process import Process
 except ImportError:
@@ -96,5 +95,4 @@
         ]
 
         self.compiler["patlas_consensus"] = ["mappingOutputChannel"]
-=======
->>>>>>> 2ae64d24
+        
#!/usr/bin/env python3

"""
Purpose
-------

This module is intended parse the results of the Abricate for one or more
samples.

Expected input
--------------

The following variables are expected whether using NextFlow or the
:py:func:`main` executor.

- ``abricate_files`` : Path to abricate output file.
    - e.g.: ``'abr_resfinder.tsv'``

Generated output
----------------

None


Code documentation
------------------

"""

__version__ = "1.0.1"
__build__ = "26032018"
__template__ = "process_abricate-nf"

import re
import os
import json
import operator
import subprocess

from subprocess import PIPE

from flowcraft_utils.flowcraft_base import get_logger, MainWrapper

logger = get_logger(__file__)


def __get_version_abricate():

    try:

        # Get abricate version
        cli = ["abricate", "--version"]
        p = subprocess.Popen(cli, stdout=PIPE, stderr=PIPE)
        stdout, _ = p.communicate()

        version = stdout.strip().split()[-1].decode("utf8")

    except Exception as e:
        logger.debug(e)
        version = "undefined"

    try:

        # Get abricate database versions
        cli = ["abricate", "--list"]
        p = subprocess.Popen(cli, stdout=PIPE, stderr=PIPE)
        dbout, _ = p.communicate()

        databases = [[u.decode("utf8") for u in i.strip().split()]
                     for i in dbout.splitlines()][1:]

    except Exception as e:
        logger.debug(e)
        databases = "undefined"

    return {
        "program": "abricate",
        "version": version,
        "databases": databases
    }


if __file__.endswith(".command.sh"):
    ABRICATE_FILES = '$abricate_file'.split()
    logger.debug("Running {} with parameters:".format(
        os.path.basename(__file__)))
    logger.debug("ABRICATE_FILE: {}".format(ABRICATE_FILES))


class Abricate:
    """Main parser for Abricate output files.

    This class parses one or more output files from Abricate, usually from
    different databases. In addition to the parsing methods, it also provides
    a flexible method to filter and re-format the content of the abricate
    files.

    Parameters
    ----------
    fls : list
       List of paths to Abricate output files.
    """

    def __init__(self, fls):

        self.storage = {}
        """
        dic: Main storage of Abricate's file content. Each entry corresponds
        to a single line and contains the keys::
<<<<<<< HEAD
        
            - ``log_file``: Name of the summary log file containing abricate 
=======

            - ``log_file``: Name of the summary log file containing abricate
>>>>>>> f236fe2e
              results
            - ``infile``: Input file of Abricate.
            - ``reference``: Reference of the query sequence.
            - ``seq_range``: Range of the query sequence in the database
             sequence.
            - ``gene``: AMR gene name.
            - ``accession``: The genomic source of the sequence.
            - ``database``: The database the sequence came from.
            - ``coverage``: Proportion of gene covered.
            - ``identity``: Proportion of exact nucleotide matches.
        """

        self._key = 0
        """
        int: Arbitrary key for unique entries in the storage attribute
        """

        self.parse_files(fls)

    def parse_files(self, fls):
        """Public method for parsing abricate output files.

        This method is called at at class instantiation for the provided
        output files. Additional abricate output files can be added using
        this method after the class instantiation.

        Parameters
        ----------
        fls : list
            List of paths to Abricate files

        """

        for f in fls:
            # Make sure paths exists
            if os.path.exists(f):
                self._parser(f)
            else:
                logger.warning("File {} does not exist".format(f))

    def _parser(self, fl):
        """Parser for a single abricate output file.

        This parser will scan a single Abricate output file and populate
        the :py:attr:`Abricate.storage` attribute.

        Parameters
        ----------
        fl : str
            Path to abricate output file

        Notes
        -----
        This method will populate the :py:attr:`Abricate.storage` attribute
        with all compliant lines in the abricate output file. Entries are
        inserted using an arbitrary key that is set by the
        :py:attr:`Abricate._key` attribute.

        """

        with open(fl) as fh:

            for line in fh:
                # Skip header and comment lines
                if line.startswith("#") or line.strip() == "":
                    continue

                fields = line.strip().split("\t")

                try:
                    coverage = float(fields[8])
                except ValueError:
                    coverage = None
                try:
                    identity = float(fields[9])
                except ValueError:
                    identity = None

                try:
                    accession = fields[11]
                except IndexError:
                    accession = None

                self.storage[self._key] = {
                    "log_file": os.path.basename(fl),
                    "infile": fields[0],
                    "reference": fields[1],
                    "seq_range": (int(fields[2]), int(fields[3])),
                    "gene": fields[4],
                    "accession": accession,
                    "database": fields[10],
                    "coverage": coverage,
                    "identity": identity
                }

                self._key += 1

    @staticmethod
    def _test_truth(x, op, y):
        """ Test the truth of a comparison between x and y using an operator.

        If you want to compare '100 > 200', this method can be called as
        self._test_truth(100, ">", 200).

        Parameters
        ----------
        x : int
            Arbitrary value to compare in the left.
        op : str
            Comparison operator.
        y : int
            Arbitrary value to compare in the right.

        Returns
        -------
        x : bool
            The 'truthness' of the test.
        """

        ops = {
            ">": operator.gt,
            "<": operator.lt,
            ">=": operator.ge,
            "<=": operator.le,
            "==": operator.eq,
            "!=": operator.ne
        }

        return ops[op](x, y)

    def iter_filter(self, filters, databases=None, fields=None,
                    filter_behavior="and"):
        """General purpose filter iterator.

        This general filter iterator allows the filtering of entries based
        on one or more custom filters. These filters must contain
        an entry of the `storage` attribute, a comparison operator, and the
        test value. For example, to filter out entries with coverage below 80::

            my_filter = ["coverage", ">=", 80]

        Filters should always be provide as a list of lists::

            iter_filter([["coverage", ">=", 80]])
            # or
            my_filters = [["coverage", ">=", 80],
                          ["identity", ">=", 50]]

            iter_filter(my_filters)

        As a convenience, a list of the desired databases can be directly
        specified using the `database` argument, which will only report
        entries for the specified databases::

            iter_filter(my_filters, databases=["plasmidfinder"])

        By default, this method will yield the complete entry record. However,
        the returned filters can be specified using the `fields` option::

            iter_filter(my_filters, fields=["reference", "coverage"])

        Parameters
        ----------
        filters : list
            List of lists with the custom filter. Each list should have three
            elements. (1) the key from the entry to be compared; (2) the
            comparison operator; (3) the test value. Example:
                ``[["identity", ">", 80]]``.
        databases : list
            List of databases that should be reported.
        fields : list
            List of fields from each individual entry that are yielded.
        filter_behavior : str
            options: ``'and'`` ``'or'``
            Sets the behaviour of the filters, if multiple filters have been
            provided. By default it is set to ``'and'``, which means that an
            entry has to pass all filters. It can be set to ``'or'``, in which
            case one one of the filters has to pass.

        yields
        ------
        dic : dict
            Dictionary object containing a :py:attr:`Abricate.storage` entry
            that passed the filters.

        """

        if filter_behavior not in ["and", "or"]:
            raise ValueError("Filter behavior must be either 'and' or 'or'")

        for dic in self.storage.values():

            # This attribute will determine whether an entry will be yielded
            # or not
            _pass = False

            # Stores the flags with the test results for each filter
            # The results will be either True or False
            flag = []

            # Filter for databases
            if databases:
                # Skip entry if not in specified database
                if dic["database"] not in databases:
                    continue

            # Apply filters
            for f in filters:
                # Get value of current filter
                val = dic[f[0]]
                if not self._test_truth(val, f[1], f[2]):
                    flag.append(False)
                else:
                    flag.append(True)

            # Test whether the entry will pass based on the test results
            # and the filter behaviour
            if filter_behavior == "and":
                if all(flag):
                    _pass = True
            elif filter_behavior == "or":
                if any(flag):
                    _pass = True

            if _pass:
                if fields:
                    yield dict((x, y) for x, y in dic.items() if x in fields)
                else:
                    yield dic

    def get_filter(self, *args, **kwargs):
        """ Wrapper of the iter_filter method that returns a list with results

        It should be called exactly as in the `iter_filter`

        Returns
        -------
        _ : list
            List of dictionary entries that passed the filters in the
            `iter_filter` method.

        See Also
        --------
        iter_filter
        """

        return list(self.iter_filter(*args, **kwargs))


class AbricateReport(Abricate):
    """Report generator for single Abricate output files

    This class is intended to parse an Abricate output file from a single
    sample and database and generates a JSON report for the report webpage.

    Parameters
    ----------
    fls : list
       List of paths to Abricate output files.
    database : (optional) str
        Name of the database for the current report. If not provided, it will
        be inferred based on the first entry of the Abricate file.
    """

    def __init__(self, *args, **kwargs):
        super().__init__(*args, **kwargs)

    @staticmethod
    def _get_contig_id(contig_str):
        """Tries to retrieve contig id. Returns the original string if it
        is unable to retrieve the id.

        Parameters
        ----------
        contig_str : str
            Full contig string (fasta header)

        Returns
        -------
        str
            Contig id
        """

        contig_id = contig_str

        try:
            contig_id = re.search(".*NODE_([0-9]*)_.*", contig_str).group(1)
        except AttributeError:
            pass

        try:
            contig_id = re.search(".*Contig_([0-9]*)_.*", contig_str).group(1)
        except AttributeError:
            pass

        return contig_id

    def get_plot_data(self):
        """ Generates the JSON report to plot the gene boxes

        Following the convention of the reports platform, this method returns
        a list of JSON/dict objects with the information about each entry in
        the abricate file. The information contained in this JSON is::

            {contig_id: <str>,
             seqRange: [<int>, <int>],
             gene: <str>,
             accession: <str>,
             coverage: <float>,
             identity: <float>
             }

        Note that the `seqRange` entry contains the position in the
        corresponding contig, not the absolute position in the whole assembly.

        Returns
        -------
        json_dic : list
            List of JSON/dict objects with the report data.
        """

        json_dic = {"plotData": []}
        sample_dic = {}

<<<<<<< HEAD
        for key, entry in self.storage.items():

            sample_id = re.match("(.*)_abr", entry["log_file"]).groups()[0]
            if sample_id not in sample_dic:
                sample_dic[sample_id] = {}

=======
        for entry in self.storage.values():
>>>>>>> f236fe2e
            # Get contig ID using the same regex as in `assembly_report.py`
            # template
            contig_id = self._get_contig_id(entry["reference"])
            # Get database
            database = entry["database"]
            if database not in json_dic["plotData"]:
                sample_dic[sample_id][database] = []

            sample_dic[sample_id][database].append(
                {"contig": contig_id,
                 "seqRange": entry["seq_range"],
                 "gene": entry["gene"].replace("'", ""),
                 "accession": entry["accession"],
                 "coverage": entry["coverage"],
                 "identity": entry["identity"]}
            )

        for sample, data in sample_dic.items():
            json_dic["plotData"].append(
                {
                    "sample": sample,
                    "data": {"abricateXrange": data}
                }
            )

        return json_dic

    def get_table_data(self):
        """

        Returns
        -------

        """

        gene_storage = {}
        json_dic = {"tableRow": []}
        logger.info("Generating JSON table data")

        # Collect the gene lists for each database
        for key, entry in self.storage.items():

            # Retrieve and initiate new sample entry, if not present already
            logger.debug("Retrieving sample if from: {}".format(
                entry["infile"]))
            sample_id = re.match("(.*)_abr", entry["log_file"]).groups()[0]
            database = entry["database"]

            if sample_id not in gene_storage:
                gene_storage[sample_id] = {}

            if database not in gene_storage[sample_id]:
                gene_storage[sample_id][database] = []

            gene_storage[sample_id][database].append(
                entry["gene"].replace("'", "").replace('"', '')
            )

        # For each database, create the JSON report
        for sample, table_data in gene_storage.items():

            json_dic["tableRow"].append({
                "sample": sample,
                "data": []
            })

            for db, gene_list in table_data.items():

                ind_json = {
                    "table": "abricate",
                    "header": db,
                    "value": len(gene_list),
                    "geneList": gene_list
                }
                json_dic["tableRow"][-1]["data"].append(ind_json)

        return json_dic

    def write_report_data(self):
        """Writes the JSON report to a json file
        """

        json_plot = self.get_plot_data()
        json_table = self.get_table_data()

        json_dic = {**json_plot, **json_table}

        with open(".report.json", "w") as json_report:
            json_report.write(json.dumps(json_dic, separators=(",", ":")))


if __name__ == '__main__':

    @MainWrapper
    def main(abr_file):

        abr = AbricateReport(fls=abr_file)
        abr.write_report_data()

    main(ABRICATE_FILES)<|MERGE_RESOLUTION|>--- conflicted
+++ resolved
@@ -107,13 +107,8 @@
         """
         dic: Main storage of Abricate's file content. Each entry corresponds
         to a single line and contains the keys::
-<<<<<<< HEAD
-        
-            - ``log_file``: Name of the summary log file containing abricate 
-=======
 
             - ``log_file``: Name of the summary log file containing abricate
->>>>>>> f236fe2e
               results
             - ``infile``: Input file of Abricate.
             - ``reference``: Reference of the query sequence.
@@ -438,16 +433,12 @@
         json_dic = {"plotData": []}
         sample_dic = {}
 
-<<<<<<< HEAD
-        for key, entry in self.storage.items():
+        for entry in self.storage.values():
 
             sample_id = re.match("(.*)_abr", entry["log_file"]).groups()[0]
             if sample_id not in sample_dic:
                 sample_dic[sample_id] = {}
 
-=======
-        for entry in self.storage.values():
->>>>>>> f236fe2e
             # Get contig ID using the same regex as in `assembly_report.py`
             # template
             contig_id = self._get_contig_id(entry["reference"])

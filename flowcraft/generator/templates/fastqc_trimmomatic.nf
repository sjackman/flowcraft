// Check sliding window parameter
if ( params.trimSlidingWindow{{ param_id }}.toString().split(":").size() != 2 ){
    exit 1, "'trimSlidingWindow{{ param_id }}' parameter must contain two values separated by a ':'. Provided value: '${params.trimSlidingWindow{{ param_id }}}'"
}
if ( !params.trimLeading{{ param_id }}.toString().isNumber() ){
    exit 1, "'trimLeading{{ param_id }}' parameter must be a number. Provide value: '${params.trimLeading{{ param_id }}}'"
}
if ( !params.trimTrailing{{ param_id }}.toString().isNumber() ){
    exit 1, "'trimTrailing{{ param_id }}' parameter must be a number. Provide value: '${params.trimTrailing{{ param_id }}}'"
}
if ( !params.trimMinLength{{ param_id }}.toString().isNumber() ){
    exit 1, "'trimMinLength{{ param_id }}' parameter must be a number. Provide value: '${params.trimMinLength{{ param_id }}}'"
}

IN_trimmomatic_opts_{{ pid }} = Channel.value([params.trimSlidingWindow{{ param_id }},params.trimLeading{{ param_id }},params.trimTrailing{{ param_id }},params.trimMinLength{{ param_id }}])
IN_adapters_{{ pid }} = Channel.value(params.adapters{{ param_id }})

clear = params.clearAtCheckpoint ? "true" : "false"
checkpointClear_{{ pid }} = Channel.value(clear)
<<<<<<< HEAD

=======
>>>>>>> f236fe2e

process fastqc_{{ pid }} {

    // Send POST request to platform
    {% include "post.txt" ignore missing %}

    tag { sample_id }
    publishDir "reports/fastqc_{{ pid }}/", pattern: "*.html"

    input:
    set sample_id, file(fastq_pair) from {{ input_channel }}
    val ad from Channel.value('None')

    output:
    set sample_id, file(fastq_pair), file('pair_1*'), file('pair_2*') into MAIN_fastqc_out_{{ pid }}
    file "*html"
    {% with task_name="fastqc" %}
    {%- include "compiler_channels.txt" ignore missing -%}
    {% endwith %}

    script:
    template "fastqc.py"
}

/** FASTQC_REPORT - MAIN
This process will parse the result files from a FastQC analyses and output
the optimal_trim information for Trimmomatic
*/
process fastqc_report_{{ pid }} {

    // Send POST request to platform
    {% with overwrite="false" %}
    {% include "post.txt" ignore missing %}
    {% endwith %}

    tag { sample_id }
    // This process can only use a single CPU
    cpus 1
    publishDir 'reports/fastqc_{{ pid }}/run_1/', pattern: '*summary.txt', mode: 'copy'

    input:
    set sample_id, file(fastq_pair), file(result_p1), file(result_p2) from MAIN_fastqc_out_{{ pid }}
    val opts from Channel.value("--ignore-tests")

    output:
    set sample_id, file(fastq_pair), 'optimal_trim', ".status" into _MAIN_fastqc_trim_{{ pid }}
    file '*_trim_report' into LOG_trim_{{ pid }}
    file "*_status_report" into LOG_fastqc_report_{{ pid }}
    file "${sample_id}_*_summary.txt" optional true
    {% with task_name="fastqc_report" %}
    {%- include "compiler_channels.txt" ignore missing -%}
    {% endwith %}

    script:
    template "fastqc_report.py"

}

MAIN_fastqc_trim_{{ pid }} = Channel.create()
_MAIN_fastqc_trim_{{ pid }}
        .filter{ it[3].text == "pass" }
        .map{ [it[0], it[1], file(it[2]).text] }
        .into(MAIN_fastqc_trim_{{ pid }})


/** TRIM_REPORT - PLUG-IN
This will collect the optimal trim points assessed by the fastqc_report
process and write the results of all samples in a single csv file
*/
process trim_report_{{ pid }} {

    publishDir 'reports/fastqc_{{ pid }}/', mode: 'copy'

    input:
    file trim from LOG_trim_{{ pid }}.collect()

    output:
    file "FastQC_trim_report.csv"

    """
    echo Sample,Trim begin, Trim end >> FastQC_trim_report.csv
    cat $trim >> FastQC_trim_report.csv
    """
}


process compile_fastqc_status_{{ pid }} {

    publishDir 'reports/fastqc_{{ pid }}/', mode: 'copy'

    input:
    file rep from LOG_fastqc_report_{{ pid }}.collect()

    output:
    file 'FastQC_1run_report.csv'

    """
    echo Sample, Failed? >> FastQC_1run_report.csv
    cat $rep >> FastQC_1run_report.csv
    """

}


/** TRIMMOMATIC - MAIN
This process will execute trimmomatic. Currently, the main channel requires
information on the trim_range and phred score.
*/
process trimmomatic_{{ pid }} {

    // Send POST request to platform
    {% with overwrite="false" %}
    {% include "post.txt" ignore missing %}
    {% endwith %}

    tag { sample_id }
    publishDir "results/trimmomatic_{{ pid }}", pattern: "*.gz"

    input:
    set sample_id, file(fastq_pair), trim_range, phred from MAIN_fastqc_trim_{{ pid }}.join(SIDE_phred_{{ pid }})
    val opts from IN_trimmomatic_opts_{{ pid }}
    val ad from IN_adapters_{{ pid }}
    val clear from checkpointClear_{{ pid }}

    output:
    set sample_id, "${sample_id}_*trim.fastq.gz" into {{ output_channel }}
    file 'trimmomatic_report.csv'
    {% with task_name="trimmomatic" %}
    {%- include "compiler_channels.txt" ignore missing -%}
    {% endwith %}

    script:
    template "trimmomatic.py"

}

{{ forks }}
<|MERGE_RESOLUTION|>--- conflicted
+++ resolved
@@ -17,10 +17,6 @@
 
 clear = params.clearAtCheckpoint ? "true" : "false"
 checkpointClear_{{ pid }} = Channel.value(clear)
-<<<<<<< HEAD
-
-=======
->>>>>>> f236fe2e
 
 process fastqc_{{ pid }} {
 

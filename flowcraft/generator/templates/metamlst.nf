IN_metamlstDB_{{ pid }} = Channel.value(params.metamlstDB{{ param_id }})
IN_metamlstDB_index_{{ pid }} = Channel.value(params.metamlstDB_index{{ param_id }})


process metamlst_{{ pid }} {

    // Send POST request to platform
    {% include "post.txt" ignore missing %}

    tag { sample_id }
    publishDir "results/annotation/metamlst_{{ pid }}/${sample_id}", saveAs: { it.split("/").last() }

    input:
    set sample_id, file(fastq_pair) from {{ input_channel }}
<<<<<<< HEAD
    val metamlstDB_index from IN_metamlstDB_{{ pid }}
    val metamlstDB from IN_metamlstDB_index_{{ pid }}
=======
    val metamlstDB from IN_metamlstDB_{{ pid }}
    val metamlstDB_index from IN_metamlstDB_index_{{ pid }}
>>>>>>> f236fe2e

    output:
    file 'out/merged/*.txt' optional true
    {% with task_name="metamlst" %}
    {%- include "compiler_channels.txt" ignore missing -%}
    {% endwith %}

    script:
    """
    bowtie2 --very-sensitive-local -a --no-unal -x ${metamlstDB_index} -1 ${fastq_pair[0]} -2 ${fastq_pair[1]} | samtools view -bS - > ${sample_id}.bam

    metamlst.py -d ${metamlstDB} ${sample_id}.bam

    metamlst-merge.py -d ${metamlstDB} out/
    """

}

{{ forks }}<|MERGE_RESOLUTION|>--- conflicted
+++ resolved
@@ -12,13 +12,8 @@
 
     input:
     set sample_id, file(fastq_pair) from {{ input_channel }}
-<<<<<<< HEAD
-    val metamlstDB_index from IN_metamlstDB_{{ pid }}
-    val metamlstDB from IN_metamlstDB_index_{{ pid }}
-=======
     val metamlstDB from IN_metamlstDB_{{ pid }}
     val metamlstDB_index from IN_metamlstDB_index_{{ pid }}
->>>>>>> f236fe2e
 
     output:
     file 'out/merged/*.txt' optional true

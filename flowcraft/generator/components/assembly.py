--- conflicted
+++ resolved
@@ -201,11 +201,6 @@
         self.input_type = "fastq"
         self.output_type = "fasta"
 
-<<<<<<< HEAD
-=======
-        # self.dependencies = ["integrity_coverage"]
-
->>>>>>> 00ec4975
         self.params = {
             "abyssKmer": {
                 "default": "96",
